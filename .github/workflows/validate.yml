--- conflicted
+++ resolved
@@ -1,87 +1,62 @@
-name: "Validate"
-
-on:
-  workflow_dispatch:
-  schedule:
-    - cron:  "0 0 * * *"
-  push:
-    branches:
-      - "master"
-      - "dev"
-  pull_request:
-    branches:
-      - "master"
-      - "dev"
-
-jobs:
-  hassfest: # https://developers.home-assistant.io/blog/2020/04/16/hassfest
-    name: "Hassfest Validation"
-    runs-on: "ubuntu-latest"
-    steps:
-        - name: "Checkout the repository"
-          uses: "actions/checkout@v3.5.2"
-
-        - name: "Run hassfest validation"
-          uses: "home-assistant/actions/hassfest@master"
-
-  hacs: # https://github.com/hacs/action
-    name: "HACS Validation"
-    runs-on: "ubuntu-latest"
-    steps:
-        - name: "Checkout the repository"
-          uses: "actions/checkout@v3.5.2"
-
-        - name: "Run HACS validation"
-          uses: "hacs/action@main"
-          with:
-            category: "integration"
-            # Remove this 'ignore' key when you have added brand images for your integration to https://github.com/home-assistant/brands
-            # ignore: "brands"     
-
-  autoyapf:
-    runs-on: ubuntu-latest
-    steps:
-      - uses: actions/checkout@master
-        with:
-          ref: ${{ github.head_ref }}
-      - name: autoyapf
-        id: autoyapf
-        uses: mritunjaysharma394/autoyapf@v2
-        with:
-          args: --style google --recursive --in-place .
-      - name: Check for modified files
-        id: git-check
-        run: echo ::set-output name=modified::$(if git diff-index --quiet HEAD --; then echo "false"; else echo "true"; fi)
-      - name: Push changes
-        if: steps.git-check.outputs.modified == 'true'
-        run: |
-          git config --global user.name 'github-actions' 
-          git config --global user.email 'github-actions@github.com' 
-          git remote set-url origin https://x-access-token:${{ secrets.GITHUB_TOKEN }}@github.com/${{ github.repository }}
-          git commit -am "Automated autoyapf fixes"
-<<<<<<< HEAD
-          git push
-          
-  linting:
-    runs-on: ubuntu-latest
-    steps:
-      - name: Checkout the code
-        uses: actions/checkout@v2
-      - name: Install dependencies
-        run: |
-              python -m pip install --upgrade pip
-              pip install pylint
-              pip install pylint-fail-under
-      - name: Analysing the code with pylint
-        run: find . -name '*.py' -print -exec pylint {} \;
-      - name: Fails if pylint score is less than 6.0
-        run: |
-              for file in $(find -name '*.py')
-              do
-                pylint --disable=E0401,W0611"$file" --fail-under=6.0;    
-              done
-
-=======
-          git push
-
->>>>>>> c844e122
+name: "Validate"
+
+on:
+  workflow_dispatch:
+  schedule:
+    - cron:  "0 0 * * *"
+  push:
+    branches:
+      - "master"
+      - "dev"
+  pull_request:
+    branches:
+      - "master"
+      - "dev"
+
+jobs:
+  hassfest: # https://developers.home-assistant.io/blog/2020/04/16/hassfest
+    name: "Hassfest Validation"
+    runs-on: "ubuntu-latest"
+    steps:
+        - name: "Checkout the repository"
+          uses: "actions/checkout@v3.5.2"
+
+        - name: "Run hassfest validation"
+          uses: "home-assistant/actions/hassfest@master"
+
+  hacs: # https://github.com/hacs/action
+    name: "HACS Validation"
+    runs-on: "ubuntu-latest"
+    steps:
+        - name: "Checkout the repository"
+          uses: "actions/checkout@v3.5.2"
+
+        - name: "Run HACS validation"
+          uses: "hacs/action@main"
+          with:
+            category: "integration"
+            # Remove this 'ignore' key when you have added brand images for your integration to https://github.com/home-assistant/brands
+            # ignore: "brands"     
+
+  autoyapf:
+    runs-on: ubuntu-latest
+    steps:
+      - uses: actions/checkout@master
+        with:
+          ref: ${{ github.head_ref }}
+      - name: autoyapf
+        id: autoyapf
+        uses: mritunjaysharma394/autoyapf@v2
+        with:
+          args: --style google --recursive --in-place .
+      - name: Check for modified files
+        id: git-check
+        run: echo ::set-output name=modified::$(if git diff-index --quiet HEAD --; then echo "false"; else echo "true"; fi)
+      - name: Push changes
+        if: steps.git-check.outputs.modified == 'true'
+        run: |
+          git config --global user.name 'github-actions' 
+          git config --global user.email 'github-actions@github.com' 
+          git remote set-url origin https://x-access-token:${{ secrets.GITHUB_TOKEN }}@github.com/${{ github.repository }}
+          git commit -am "Automated autoyapf fixes"
+          git push